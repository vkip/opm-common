# -*- mode: cmake; tab-width: 2; indent-tabs-mode: t; truncate-lines: t; compile-command: "cmake -Wdev" -*-
# vim: set filetype=cmake autoindent tabstop=2 shiftwidth=2 noexpandtab softtabstop=2 nowrap:

# defines that must be present in config.h for our headers
set (opm-simulators_CONFIG_VAR
	HAVE_OPM_GRID
	HAVE_PTHREAD
	HAVE_EWOMS
        DUNE_ISTL_VERSION_MAJOR
        DUNE_ISTL_VERSION_MINOR
        DUNE_ISTL_VERSION_REVISION
	)

# dependencies
set (opm-simulators_DEPS
	# Compile with C99 support if available
	"C99"
	# Compile with C++0x/11 support if available
	"CXX11Features"
	# Various runtime library enhancements
	"Boost 1.44.0
		COMPONENTS date_time filesystem system unit_test_framework REQUIRED"
	# DUNE prerequisites
	"dune-common REQUIRED;
	dune-istl REQUIRED"
	"ERTPython"
  # OPM dependency
	"opm-common REQUIRED;
<<<<<<< HEAD
        opm-parser REQUIRED;
	opm-core REQUIRED;
	opm-output REQUIRED;
	opm-grid REQUIRED;
	ewoms REQUIRED"
=======
   opm-parser REQUIRED;
	 opm-grid REQUIRED;
	 opm-core REQUIRED;
	 opm-output REQUIRED;
	 ewoms REQUIRED"
>>>>>>> 15f4d7e8
	# Eigen
	"Eigen3 3.2.0"
	)<|MERGE_RESOLUTION|>--- conflicted
+++ resolved
@@ -26,19 +26,11 @@
 	"ERTPython"
   # OPM dependency
 	"opm-common REQUIRED;
-<<<<<<< HEAD
-        opm-parser REQUIRED;
-	opm-core REQUIRED;
-	opm-output REQUIRED;
-	opm-grid REQUIRED;
-	ewoms REQUIRED"
-=======
    opm-parser REQUIRED;
 	 opm-grid REQUIRED;
 	 opm-core REQUIRED;
 	 opm-output REQUIRED;
 	 ewoms REQUIRED"
->>>>>>> 15f4d7e8
 	# Eigen
 	"Eigen3 3.2.0"
 	)