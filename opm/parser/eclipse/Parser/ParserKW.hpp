/*
  Copyright 2013 Statoil ASA.

  This file is part of the Open Porous Media project (OPM).

  OPM is free software: you can redistribute it and/or modify
  it under the terms of the GNU General Public License as published by
  the Free Software Foundation, either version 3 of the License, or
  (at your option) any later version.

  OPM is distributed in the hope that it will be useful,
  but WITHOUT ANY WARRANTY; without even the implied warranty of
  MERCHANTABILITY or FITNESS FOR A PARTICULAR PURPOSE.  See the
  GNU General Public License for more details.

  You should have received a copy of the GNU General Public License
  along with OPM.  If not, see <http://www.gnu.org/licenses/>.
 */
#ifndef PARSER_KW_H
#define PARSER_KW_H

#include <string>
#include <boost/shared_ptr.hpp>

#include <opm/parser/eclipse/Parser/ParserRecordSize.hpp>

namespace Opm {

  class ParserKW {
  public:
    ParserKW();
    ParserKW(const std::string& name, ParserRecordSizeConstPtr recordSize);
    ~ParserKW();
<<<<<<< HEAD
    
=======

>>>>>>> f7fdbe96
    const std::string& getName() const;
  private:
    std::string m_name;
    ParserRecordSizeConstPtr recordSize;
  };
<<<<<<< HEAD
 
=======

>>>>>>> f7fdbe96
  typedef boost::shared_ptr<ParserKW> ParserKWPtr;
  typedef boost::shared_ptr<const ParserKW> ParserKWConstPtr;
}

#endif<|MERGE_RESOLUTION|>--- conflicted
+++ resolved
@@ -31,21 +31,11 @@
     ParserKW();
     ParserKW(const std::string& name, ParserRecordSizeConstPtr recordSize);
     ~ParserKW();
-<<<<<<< HEAD
-    
-=======
-
->>>>>>> f7fdbe96
     const std::string& getName() const;
   private:
     std::string m_name;
     ParserRecordSizeConstPtr recordSize;
   };
-<<<<<<< HEAD
- 
-=======
-
->>>>>>> f7fdbe96
   typedef boost::shared_ptr<ParserKW> ParserKWPtr;
   typedef boost::shared_ptr<const ParserKW> ParserKWConstPtr;
 }
